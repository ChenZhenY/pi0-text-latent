<<<<<<< HEAD
This is the official implementation of the paper: **Task Reconstruction and Extrapolation for $\pi_0$ using Text Latent**

[[Arxiv](https://arxiv.org/pdf/2505.03500)]

![img.png](img.png)

## Installation
The whole repo is built upon the [openpi](https://github.com/Physical-Intelligence/openpi). Thus, the
installation is the same as the openpi project.
Please clone this project first.
Then follow the Installation section of the original 
[README](https://github.com/Physical-Intelligence/openpi?tab=readme-ov-file#installation) to build the first virtual environment (venv) for 
running the pretrained checkpoint.
After this, build another venev for LIBERO env, following the [official guide](https://github.com/Physical-Intelligence/openpi/tree/main/examples/libero).

It is also required to pull the files containing text-latent from [hugging-face](https://huggingface.co/datasets/Shady0057/pi0-text-latent).
All files should be organized as `openpi/exp_data/pi0/*.pkl`.

## Running Experiments
Open two terminals, in the first one, activate the first venv run:
```bash
python scripts/serve_policy.py
```

Then in the second terminal, activate the second venv and run:
```bash
python examples/libero/main.py
```
This will by default run the extrapolation experiments, while this script actually prepared all experiments in the paper.
You can go to this script and config what experiments you would like to run.

## Text Latent Identification
For the text latent identification, we provide a script to run it at `scripts/text_latent.py`.
It will launch the model and run it on the libero-dataset to record the model's hidden states.
You don't need to setup the dataset explicitly, as the script will download the dataset automatically.

## Changes to LIBERO benchmark
The openpi project includes the LIBERO as a part of the repo. Thus we build new task suites by adding bddl files to it
and register them. The bddl files are located in the `thrid_party/libero/libero/libero/bddl_files` folder.

In addition, we slightly slack the contact threshold from 0.03 to 0.1 in `libero/envs/object_state`, as we find sometimes
when the object is indeed on the plate but the contact is not detected, which leads to the failure of the task.
Also, for putting objects on the stove tasks, we do not strictly ask the model to put it at the cooking region, 
but putting on top of the stove is counted as success.
If you are using a standard LIBERO benchmark without these two changes, the performance will drop a bit (around 5%), 
while you may find some episodes are indeed successful.

## Citation
If you find this work useful, please cite our paper:
```bibtex
@misc{li2025taskreconstructionextrapolationpi0,
      title={Task Reconstruction and Extrapolation for $\pi_0$ using Text Latent}, 
      author={Quanyi Li},
      year={2025},
      eprint={2505.03500},
      archivePrefix={arXiv},
      primaryClass={cs.RO},
      url={https://arxiv.org/abs/2505.03500}, 
}
```




=======
# openpi

openpi holds open-source models and packages for robotics, published by the [Physical Intelligence team](https://www.physicalintelligence.company/).

Currently, this repo contains two types of models:
- the [π₀ model](https://www.physicalintelligence.company/blog/pi0), a flow-based diffusion vision-language-action model (VLA)
- the [π₀-FAST model](https://www.physicalintelligence.company/research/fast), an autoregressive VLA, based on the FAST action tokenizer.

For both models, we provide _base model_ checkpoints, pre-trained on 10k+ hours of robot data, and examples for using them out of the box or fine-tuning them to your own datasets.

This is an experiment: $\pi_0$ was developed for our own robots, which differ from the widely used platforms such as [ALOHA](https://tonyzhaozh.github.io/aloha/) and [DROID](https://droid-dataset.github.io/), and though we are optimistic that researchers and practitioners will be able to run creative new experiments adapting $\pi_0$ to their own platforms, we do not expect every such attempt to be successful. All this is to say: $\pi_0$ may or may not work for you, but you are welcome to try it and see!


## Requirements

To run the models in this repository, you will need an NVIDIA GPU with at least the following specifications. These estimations assume a single GPU, but you can also use multiple GPUs with model parallelism to reduce per-GPU memory requirements by configuring `fsdp_devices` in the training config. Please also note that the current training script does not yet support multi-node training.

| Mode               | Memory Required | Example GPU        |
| ------------------ | --------------- | ------------------ |
| Inference          | > 8 GB          | RTX 4090           |
| Fine-Tuning (LoRA) | > 22.5 GB       | RTX 4090           |
| Fine-Tuning (Full) | > 70 GB         | A100 (80GB) / H100 |

The repo has been tested with Ubuntu 22.04, we do not currently support other operating systems.

## Installation

When cloning this repo, make sure to update submodules:

```bash
git clone --recurse-submodules git@github.com:Physical-Intelligence/openpi.git

# Or if you already cloned the repo:
git submodule update --init --recursive
```

We use [uv](https://docs.astral.sh/uv/) to manage Python dependencies. See the [uv installation instructions](https://docs.astral.sh/uv/getting-started/installation/) to set it up. Once uv is installed, run the following to set up the environment:

```bash
GIT_LFS_SKIP_SMUDGE=1 uv sync
GIT_LFS_SKIP_SMUDGE=1 uv pip install -e .
```

NOTE: `GIT_LFS_SKIP_SMUDGE=1` is needed to pull LeRobot as a dependency.

**Docker**: As an alternative to uv installation, we provide instructions for installing openpi using Docker. If you encounter issues with your system setup, consider using Docker to simplify installation. See [Docker Setup](docs/docker.md) for more details.




## Model Checkpoints

### Base Models
We provide multiple base VLA model checkpoints. These checkpoints have been pre-trained on 10k+ hours of robot data, and can be used for fine-tuning.

| Model        | Use Case    | Description                                                                                                 | Checkpoint Path                                |
| ------------ | ----------- | ----------------------------------------------------------------------------------------------------------- | ---------------------------------------------- |
| $\pi_0$      | Fine-Tuning | Base diffusion [π₀ model](https://www.physicalintelligence.company/blog/pi0) for fine-tuning                | `s3://openpi-assets/checkpoints/pi0_base`      |
| $\pi_0$-FAST | Fine-Tuning | Base autoregressive [π₀-FAST model](https://www.physicalintelligence.company/research/fast) for fine-tuning | `s3://openpi-assets/checkpoints/pi0_fast_base` |

### Fine-Tuned Models
We also provide "expert" checkpoints for various robot platforms and tasks. These models are fine-tuned from the base models above and intended to run directly on the target robot. These may or may not work on your particular robot. Since these checkpoints were fine-tuned on relatively small datasets collected with more widely available robots, such as ALOHA and the DROID Franka setup, they might not generalize to your particular setup, though we found some of these, especially the DROID checkpoint, to generalize quite broadly in practice.

| Model                    | Use Case    | Description                                                                                                                                                                                              | Checkpoint Path                                       |
| ------------------------ | ----------- | -------------------------------------------------------------------------------------------------------------------------------------------------------------------------------------------------------- | ----------------------------------------------------- |
| $\pi_0$-FAST-DROID       | Inference   | $\pi_0$-FAST model fine-tuned on the [DROID dataset](https://droid-dataset.github.io/), can perform a wide range of simple table-top manipulation tasks 0-shot in new scenes on the DROID robot platform | `s3://openpi-assets/checkpoints/pi0_fast_droid`       |
| $\pi_0$-DROID            | Fine-Tuning | $\pi_0$ model fine-tuned on the [DROID dataset](https://droid-dataset.github.io/), faster inference than $\pi_0$-FAST-DROID, but may not follow language commands as well                                | `s3://openpi-assets/checkpoints/pi0_droid`            |
| $\pi_0$-ALOHA-towel      | Inference   | $\pi_0$ model fine-tuned on internal ALOHA data, can fold diverse towels 0-shot on [ALOHA](https://tonyzhaozh.github.io/aloha/) robot platforms                                                          | `s3://openpi-assets/checkpoints/pi0_aloha_towel`      |
| $\pi_0$-ALOHA-tupperware | Inference   | $\pi_0$ model fine-tuned on internal ALOHA data, can unpack food from a tupperware container                                                                                                             | `s3://openpi-assets/checkpoints/pi0_aloha_tupperware` |
| $\pi_0$-ALOHA-pen-uncap  | Inference   | $\pi_0$ model fine-tuned on [public ALOHA data](https://dit-policy.github.io/), can uncap a pen                                                                                                          | `s3://openpi-assets/checkpoints/pi0_aloha_pen_uncap`  |


By default, checkpoints are automatically downloaded from `s3://openpi-assets` and are cached in `~/.cache/openpi` when needed. You can overwrite the download path by setting the `OPENPI_DATA_HOME` environment variable.




## Running Inference for a Pre-Trained Model

Our pre-trained model checkpoints can be run with a few lines of code (here our $\pi_0$-FAST-DROID model):
```python
from openpi.training import config
from openpi.policies import policy_config
from openpi.shared import download

config = config.get_config("pi0_fast_droid")
checkpoint_dir = download.maybe_download("s3://openpi-assets/checkpoints/pi0_fast_droid")

# Create a trained policy.
policy = policy_config.create_trained_policy(config, checkpoint_dir)

# Run inference on a dummy example.
example = {
    "observation/exterior_image_1_left": ...,
    "observation/wrist_image_left": ...,
    ...
    "prompt": "pick up the fork"
}
action_chunk = policy.infer(example)["actions"]
```
You can also test this out in the [example notebook](examples/inference.ipynb).

We provide detailed step-by-step examples for running inference of our pre-trained checkpoints on [DROID](examples/droid/README.md) and [ALOHA](examples/aloha_real/README.md) robots.

**Remote Inference**: We provide [examples and code](docs/remote_inference.md) for running inference of our models **remotely**: the model can run on a different server and stream actions to the robot via a websocket connection. This makes it easy to use more powerful GPUs off-robot and keep robot and policy environments separate.

**Test inference without a robot**: We provide a [script](examples/simple_client/README.md) for testing inference without a robot. This script will generate a random observation and run inference with the model. See [here](examples/simple_client/README.md) for more details.





## Fine-Tuning Base Models on Your Own Data

We will fine-tune the $\pi_0$-FAST model on the [Libero dataset](https://libero-project.github.io/datasets) as a running example for how to fine-tune a base model on your own data. We will explain three steps:
1. Convert your data to a LeRobot dataset (which we use for training)
2. Defining training configs and running training
3. Spinning up a policy server and running inference

### 1. Convert your data to a LeRobot dataset

We provide a minimal example script for converting Libero data to a LeRobot dataset in [`examples/libero/convert_libero_data_to_lerobot.py`](examples/libero/convert_libero_data_to_lerobot.py). You can easily modify it to convert your own data! You can download the raw Libero dataset from [here](https://huggingface.co/datasets/openvla/modified_libero_rlds), and run the script with:

```bash
uv run examples/libero/convert_libero_data_to_lerobot.py --data_dir /path/to/your/libero/data
```

### 2. Defining training configs and running training

To fine-tune a base model on your own data, you need to define configs for data processing and training. We provide example configs with detailed comments for Libero below, which you can modify for your own dataset:

- [`LiberoInputs` and `LiberoOutputs`](src/openpi/policies/libero_policy.py): Defines the data mapping from the Libero environment to the model and vice versa. Will be used for both, training and inference.
- [`LeRobotLiberoDataConfig`](src/openpi/training/config.py): Defines how to process raw Libero data from LeRobot dataset for training.
- [`TrainConfig`](src/openpi/training/config.py): Defines fine-tuning hyperparameters, data config, and weight loader.

We provide example fine-tuning configs for both, [π₀](src/openpi/training/config.py) and [π₀-FAST](src/openpi/training/config.py) on Libero data.

Before we can run training, we need to compute the normalization statistics for the training data. Run the script below with the name of your training config:

```bash
uv run scripts/compute_norm_stats.py --config-name pi0_fast_libero
```

Now we can kick off training with the following command (the `--overwrite` flag is used to overwrite existing checkpoints if you rerun fine-tuning with the same config):

```bash
XLA_PYTHON_CLIENT_MEM_FRACTION=0.9 uv run scripts/train.py pi0_fast_libero --exp-name=my_experiment --overwrite
```

The command will log training progress to the console and save checkpoints to the `checkpoints` directory. You can also monitor training progress on the Weights & Biases dashboard. For maximally using the GPU memory, set `XLA_PYTHON_CLIENT_MEM_FRACTION=0.9` before running training -- this enables JAX to use up to 90% of the GPU memory (vs. the default of 75%).

**Note:** We provide functionality for *reloading* normalization statistics for state / action normalization from pre-training. This can be beneficial if you are fine-tuning to a new task on a robot that was part of our pre-training mixture. For more details on how to reload normalization statistics, see the [norm_stats.md](docs/norm_stats.md) file.

### 3. Spinning up a policy server and running inference

Once training is complete, we can run inference by spinning up a policy server and then querying it from a Libero evaluation script. Launching a model server is easy (we use the checkpoint for iteration 20,000 for this example, modify as needed):

```bash
uv run scripts/serve_policy.py policy:checkpoint --policy.config=pi0_fast_libero --policy.dir=checkpoints/pi0_fast_libero/my_experiment/20000
```

This will spin up a server that listens on port 8000 and waits for observations to be sent to it. We can then run the Libero evaluation script to query the server. For instructions how to install Libero and run the evaluation script, see the [Libero README](examples/libero/README.md).

If you want to embed a policy server call in your own robot runtime, we have a minimal example of how to do so in the [remote inference docs](docs/remote_inference.md).



### More Examples

We provide more examples for how to fine-tune and run inference with our models on the ALOHA platform in the following READMEs:
- [ALOHA Simulator](examples/aloha_sim)
- [ALOHA Real](examples/aloha_real)
- [UR5](examples/ur5)



## Troubleshooting

We will collect common issues and their solutions here. If you encounter an issue, please check here first. If you can't find a solution, please file an issue on the repo (see [here](CONTRIBUTING.md) for guidelines).

| Issue                                     | Resolution                                                                                                                                                                                   |
| ----------------------------------------- | -------------------------------------------------------------------------------------------------------------------------------------------------------------------------------------------- |
| `uv sync` fails with dependency conflicts | Try removing the virtual environment directory (`rm -rf .venv`) and running `uv sync` again. If issues persist, check that you have the latest version of `uv` installed (`uv self update`). |
| Training runs out of GPU memory           | Make sure you set `XLA_PYTHON_CLIENT_MEM_FRACTION=0.9` before running training to allow JAX to use more GPU memory. You can also try reducing the batch size in your training config.        |
| Policy server connection errors           | Check that the server is running and listening on the expected port. Verify network connectivity and firewall settings between client and server.                                            |
| Missing norm stats error when training    | Run `scripts/compute_norm_stats.py` with your config name before starting training.                                                                                                          |
| Dataset download fails                    | Check your internet connection. For HuggingFace datasets, ensure you're logged in (`huggingface-cli login`).                                                                                 |
| CUDA/GPU errors                           | Verify NVIDIA drivers and CUDA toolkit are installed correctly. For Docker, ensure nvidia-container-toolkit is installed. Check GPU compatibility.                                           |
| Import errors when running examples       | Make sure you've installed all dependencies with `uv sync` and activated the virtual environment. Some examples may have additional requirements listed in their READMEs.                    |
| Action dimensions mismatch                | Verify your data processing transforms match the expected input/output dimensions of your robot. Check the action space definitions in your policy classes.                                  |
>>>>>>> b2c62a10
<|MERGE_RESOLUTION|>--- conflicted
+++ resolved
@@ -1,4 +1,3 @@
-<<<<<<< HEAD
 This is the official implementation of the paper: **Task Reconstruction and Extrapolation for $\pi_0$ using Text Latent**
 
 [[Arxiv](https://arxiv.org/pdf/2505.03500)]
@@ -58,200 +57,4 @@
       primaryClass={cs.RO},
       url={https://arxiv.org/abs/2505.03500}, 
 }
-```
-
-
-
-
-=======
-# openpi
-
-openpi holds open-source models and packages for robotics, published by the [Physical Intelligence team](https://www.physicalintelligence.company/).
-
-Currently, this repo contains two types of models:
-- the [π₀ model](https://www.physicalintelligence.company/blog/pi0), a flow-based diffusion vision-language-action model (VLA)
-- the [π₀-FAST model](https://www.physicalintelligence.company/research/fast), an autoregressive VLA, based on the FAST action tokenizer.
-
-For both models, we provide _base model_ checkpoints, pre-trained on 10k+ hours of robot data, and examples for using them out of the box or fine-tuning them to your own datasets.
-
-This is an experiment: $\pi_0$ was developed for our own robots, which differ from the widely used platforms such as [ALOHA](https://tonyzhaozh.github.io/aloha/) and [DROID](https://droid-dataset.github.io/), and though we are optimistic that researchers and practitioners will be able to run creative new experiments adapting $\pi_0$ to their own platforms, we do not expect every such attempt to be successful. All this is to say: $\pi_0$ may or may not work for you, but you are welcome to try it and see!
-
-
-## Requirements
-
-To run the models in this repository, you will need an NVIDIA GPU with at least the following specifications. These estimations assume a single GPU, but you can also use multiple GPUs with model parallelism to reduce per-GPU memory requirements by configuring `fsdp_devices` in the training config. Please also note that the current training script does not yet support multi-node training.
-
-| Mode               | Memory Required | Example GPU        |
-| ------------------ | --------------- | ------------------ |
-| Inference          | > 8 GB          | RTX 4090           |
-| Fine-Tuning (LoRA) | > 22.5 GB       | RTX 4090           |
-| Fine-Tuning (Full) | > 70 GB         | A100 (80GB) / H100 |
-
-The repo has been tested with Ubuntu 22.04, we do not currently support other operating systems.
-
-## Installation
-
-When cloning this repo, make sure to update submodules:
-
-```bash
-git clone --recurse-submodules git@github.com:Physical-Intelligence/openpi.git
-
-# Or if you already cloned the repo:
-git submodule update --init --recursive
-```
-
-We use [uv](https://docs.astral.sh/uv/) to manage Python dependencies. See the [uv installation instructions](https://docs.astral.sh/uv/getting-started/installation/) to set it up. Once uv is installed, run the following to set up the environment:
-
-```bash
-GIT_LFS_SKIP_SMUDGE=1 uv sync
-GIT_LFS_SKIP_SMUDGE=1 uv pip install -e .
-```
-
-NOTE: `GIT_LFS_SKIP_SMUDGE=1` is needed to pull LeRobot as a dependency.
-
-**Docker**: As an alternative to uv installation, we provide instructions for installing openpi using Docker. If you encounter issues with your system setup, consider using Docker to simplify installation. See [Docker Setup](docs/docker.md) for more details.
-
-
-
-
-## Model Checkpoints
-
-### Base Models
-We provide multiple base VLA model checkpoints. These checkpoints have been pre-trained on 10k+ hours of robot data, and can be used for fine-tuning.
-
-| Model        | Use Case    | Description                                                                                                 | Checkpoint Path                                |
-| ------------ | ----------- | ----------------------------------------------------------------------------------------------------------- | ---------------------------------------------- |
-| $\pi_0$      | Fine-Tuning | Base diffusion [π₀ model](https://www.physicalintelligence.company/blog/pi0) for fine-tuning                | `s3://openpi-assets/checkpoints/pi0_base`      |
-| $\pi_0$-FAST | Fine-Tuning | Base autoregressive [π₀-FAST model](https://www.physicalintelligence.company/research/fast) for fine-tuning | `s3://openpi-assets/checkpoints/pi0_fast_base` |
-
-### Fine-Tuned Models
-We also provide "expert" checkpoints for various robot platforms and tasks. These models are fine-tuned from the base models above and intended to run directly on the target robot. These may or may not work on your particular robot. Since these checkpoints were fine-tuned on relatively small datasets collected with more widely available robots, such as ALOHA and the DROID Franka setup, they might not generalize to your particular setup, though we found some of these, especially the DROID checkpoint, to generalize quite broadly in practice.
-
-| Model                    | Use Case    | Description                                                                                                                                                                                              | Checkpoint Path                                       |
-| ------------------------ | ----------- | -------------------------------------------------------------------------------------------------------------------------------------------------------------------------------------------------------- | ----------------------------------------------------- |
-| $\pi_0$-FAST-DROID       | Inference   | $\pi_0$-FAST model fine-tuned on the [DROID dataset](https://droid-dataset.github.io/), can perform a wide range of simple table-top manipulation tasks 0-shot in new scenes on the DROID robot platform | `s3://openpi-assets/checkpoints/pi0_fast_droid`       |
-| $\pi_0$-DROID            | Fine-Tuning | $\pi_0$ model fine-tuned on the [DROID dataset](https://droid-dataset.github.io/), faster inference than $\pi_0$-FAST-DROID, but may not follow language commands as well                                | `s3://openpi-assets/checkpoints/pi0_droid`            |
-| $\pi_0$-ALOHA-towel      | Inference   | $\pi_0$ model fine-tuned on internal ALOHA data, can fold diverse towels 0-shot on [ALOHA](https://tonyzhaozh.github.io/aloha/) robot platforms                                                          | `s3://openpi-assets/checkpoints/pi0_aloha_towel`      |
-| $\pi_0$-ALOHA-tupperware | Inference   | $\pi_0$ model fine-tuned on internal ALOHA data, can unpack food from a tupperware container                                                                                                             | `s3://openpi-assets/checkpoints/pi0_aloha_tupperware` |
-| $\pi_0$-ALOHA-pen-uncap  | Inference   | $\pi_0$ model fine-tuned on [public ALOHA data](https://dit-policy.github.io/), can uncap a pen                                                                                                          | `s3://openpi-assets/checkpoints/pi0_aloha_pen_uncap`  |
-
-
-By default, checkpoints are automatically downloaded from `s3://openpi-assets` and are cached in `~/.cache/openpi` when needed. You can overwrite the download path by setting the `OPENPI_DATA_HOME` environment variable.
-
-
-
-
-## Running Inference for a Pre-Trained Model
-
-Our pre-trained model checkpoints can be run with a few lines of code (here our $\pi_0$-FAST-DROID model):
-```python
-from openpi.training import config
-from openpi.policies import policy_config
-from openpi.shared import download
-
-config = config.get_config("pi0_fast_droid")
-checkpoint_dir = download.maybe_download("s3://openpi-assets/checkpoints/pi0_fast_droid")
-
-# Create a trained policy.
-policy = policy_config.create_trained_policy(config, checkpoint_dir)
-
-# Run inference on a dummy example.
-example = {
-    "observation/exterior_image_1_left": ...,
-    "observation/wrist_image_left": ...,
-    ...
-    "prompt": "pick up the fork"
-}
-action_chunk = policy.infer(example)["actions"]
-```
-You can also test this out in the [example notebook](examples/inference.ipynb).
-
-We provide detailed step-by-step examples for running inference of our pre-trained checkpoints on [DROID](examples/droid/README.md) and [ALOHA](examples/aloha_real/README.md) robots.
-
-**Remote Inference**: We provide [examples and code](docs/remote_inference.md) for running inference of our models **remotely**: the model can run on a different server and stream actions to the robot via a websocket connection. This makes it easy to use more powerful GPUs off-robot and keep robot and policy environments separate.
-
-**Test inference without a robot**: We provide a [script](examples/simple_client/README.md) for testing inference without a robot. This script will generate a random observation and run inference with the model. See [here](examples/simple_client/README.md) for more details.
-
-
-
-
-
-## Fine-Tuning Base Models on Your Own Data
-
-We will fine-tune the $\pi_0$-FAST model on the [Libero dataset](https://libero-project.github.io/datasets) as a running example for how to fine-tune a base model on your own data. We will explain three steps:
-1. Convert your data to a LeRobot dataset (which we use for training)
-2. Defining training configs and running training
-3. Spinning up a policy server and running inference
-
-### 1. Convert your data to a LeRobot dataset
-
-We provide a minimal example script for converting Libero data to a LeRobot dataset in [`examples/libero/convert_libero_data_to_lerobot.py`](examples/libero/convert_libero_data_to_lerobot.py). You can easily modify it to convert your own data! You can download the raw Libero dataset from [here](https://huggingface.co/datasets/openvla/modified_libero_rlds), and run the script with:
-
-```bash
-uv run examples/libero/convert_libero_data_to_lerobot.py --data_dir /path/to/your/libero/data
-```
-
-### 2. Defining training configs and running training
-
-To fine-tune a base model on your own data, you need to define configs for data processing and training. We provide example configs with detailed comments for Libero below, which you can modify for your own dataset:
-
-- [`LiberoInputs` and `LiberoOutputs`](src/openpi/policies/libero_policy.py): Defines the data mapping from the Libero environment to the model and vice versa. Will be used for both, training and inference.
-- [`LeRobotLiberoDataConfig`](src/openpi/training/config.py): Defines how to process raw Libero data from LeRobot dataset for training.
-- [`TrainConfig`](src/openpi/training/config.py): Defines fine-tuning hyperparameters, data config, and weight loader.
-
-We provide example fine-tuning configs for both, [π₀](src/openpi/training/config.py) and [π₀-FAST](src/openpi/training/config.py) on Libero data.
-
-Before we can run training, we need to compute the normalization statistics for the training data. Run the script below with the name of your training config:
-
-```bash
-uv run scripts/compute_norm_stats.py --config-name pi0_fast_libero
-```
-
-Now we can kick off training with the following command (the `--overwrite` flag is used to overwrite existing checkpoints if you rerun fine-tuning with the same config):
-
-```bash
-XLA_PYTHON_CLIENT_MEM_FRACTION=0.9 uv run scripts/train.py pi0_fast_libero --exp-name=my_experiment --overwrite
-```
-
-The command will log training progress to the console and save checkpoints to the `checkpoints` directory. You can also monitor training progress on the Weights & Biases dashboard. For maximally using the GPU memory, set `XLA_PYTHON_CLIENT_MEM_FRACTION=0.9` before running training -- this enables JAX to use up to 90% of the GPU memory (vs. the default of 75%).
-
-**Note:** We provide functionality for *reloading* normalization statistics for state / action normalization from pre-training. This can be beneficial if you are fine-tuning to a new task on a robot that was part of our pre-training mixture. For more details on how to reload normalization statistics, see the [norm_stats.md](docs/norm_stats.md) file.
-
-### 3. Spinning up a policy server and running inference
-
-Once training is complete, we can run inference by spinning up a policy server and then querying it from a Libero evaluation script. Launching a model server is easy (we use the checkpoint for iteration 20,000 for this example, modify as needed):
-
-```bash
-uv run scripts/serve_policy.py policy:checkpoint --policy.config=pi0_fast_libero --policy.dir=checkpoints/pi0_fast_libero/my_experiment/20000
-```
-
-This will spin up a server that listens on port 8000 and waits for observations to be sent to it. We can then run the Libero evaluation script to query the server. For instructions how to install Libero and run the evaluation script, see the [Libero README](examples/libero/README.md).
-
-If you want to embed a policy server call in your own robot runtime, we have a minimal example of how to do so in the [remote inference docs](docs/remote_inference.md).
-
-
-
-### More Examples
-
-We provide more examples for how to fine-tune and run inference with our models on the ALOHA platform in the following READMEs:
-- [ALOHA Simulator](examples/aloha_sim)
-- [ALOHA Real](examples/aloha_real)
-- [UR5](examples/ur5)
-
-
-
-## Troubleshooting
-
-We will collect common issues and their solutions here. If you encounter an issue, please check here first. If you can't find a solution, please file an issue on the repo (see [here](CONTRIBUTING.md) for guidelines).
-
-| Issue                                     | Resolution                                                                                                                                                                                   |
-| ----------------------------------------- | -------------------------------------------------------------------------------------------------------------------------------------------------------------------------------------------- |
-| `uv sync` fails with dependency conflicts | Try removing the virtual environment directory (`rm -rf .venv`) and running `uv sync` again. If issues persist, check that you have the latest version of `uv` installed (`uv self update`). |
-| Training runs out of GPU memory           | Make sure you set `XLA_PYTHON_CLIENT_MEM_FRACTION=0.9` before running training to allow JAX to use more GPU memory. You can also try reducing the batch size in your training config.        |
-| Policy server connection errors           | Check that the server is running and listening on the expected port. Verify network connectivity and firewall settings between client and server.                                            |
-| Missing norm stats error when training    | Run `scripts/compute_norm_stats.py` with your config name before starting training.                                                                                                          |
-| Dataset download fails                    | Check your internet connection. For HuggingFace datasets, ensure you're logged in (`huggingface-cli login`).                                                                                 |
-| CUDA/GPU errors                           | Verify NVIDIA drivers and CUDA toolkit are installed correctly. For Docker, ensure nvidia-container-toolkit is installed. Check GPU compatibility.                                           |
-| Import errors when running examples       | Make sure you've installed all dependencies with `uv sync` and activated the virtual environment. Some examples may have additional requirements listed in their READMEs.                    |
-| Action dimensions mismatch                | Verify your data processing transforms match the expected input/output dimensions of your robot. Check the action space definitions in your policy classes.                                  |
->>>>>>> b2c62a10
+```